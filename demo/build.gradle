apply plugin: 'com.android.application'

android {
<<<<<<< HEAD
    compileSdkVersion 25
    buildToolsVersion "25.0.3"
=======
  compileSdkVersion 25
  buildToolsVersion "25.0.2"
>>>>>>> 0768a073

  defaultConfig {
    applicationId "com.jaredrummler.fastscrollrecyclerview.sample"
    minSdkVersion 14
    targetSdkVersion 25
    versionCode 1
    versionName "1.0"
  }
  buildTypes {
    release {
      minifyEnabled true
      proguardFiles getDefaultProguardFile('proguard-android.txt'), 'proguard-rules.pro'
    }
  }
}

dependencies {
<<<<<<< HEAD
    compile fileTree(dir: 'libs', include: ['*.jar'])
    testCompile 'junit:junit:4.12'
    compile 'com.android.support:appcompat-v7:25.4.0'
    compile project(':library')
=======
  compile 'com.android.support:appcompat-v7:25.1.1'
  compile project(':library')
  testCompile 'junit:junit:4.12'
>>>>>>> 0768a073
}<|MERGE_RESOLUTION|>--- conflicted
+++ resolved
@@ -1,13 +1,8 @@
 apply plugin: 'com.android.application'
 
 android {
-<<<<<<< HEAD
     compileSdkVersion 25
     buildToolsVersion "25.0.3"
-=======
-  compileSdkVersion 25
-  buildToolsVersion "25.0.2"
->>>>>>> 0768a073
 
   defaultConfig {
     applicationId "com.jaredrummler.fastscrollrecyclerview.sample"
@@ -25,14 +20,7 @@
 }
 
 dependencies {
-<<<<<<< HEAD
-    compile fileTree(dir: 'libs', include: ['*.jar'])
     testCompile 'junit:junit:4.12'
     compile 'com.android.support:appcompat-v7:25.4.0'
     compile project(':library')
-=======
-  compile 'com.android.support:appcompat-v7:25.1.1'
-  compile project(':library')
-  testCompile 'junit:junit:4.12'
->>>>>>> 0768a073
 }